<!-- Generated with Stardoc: http://skydoc.bazel.build -->



<a id="pip_hub_repository_bzlmod"></a>

## pip_hub_repository_bzlmod

<pre>
pip_hub_repository_bzlmod(<a href="#pip_hub_repository_bzlmod-name">name</a>, <a href="#pip_hub_repository_bzlmod-repo_mapping">repo_mapping</a>, <a href="#pip_hub_repository_bzlmod-repo_name">repo_name</a>, <a href="#pip_hub_repository_bzlmod-whl_library_alias_names">whl_library_alias_names</a>)
</pre>

A rule for bzlmod mulitple pip repository creation. PRIVATE USE ONLY.

**ATTRIBUTES**


| Name  | Description | Type | Mandatory | Default |
| :------------- | :------------- | :------------- | :------------- | :------------- |
| <a id="pip_hub_repository_bzlmod-name"></a>name |  A unique name for this repository.   | <a href="https://bazel.build/concepts/labels#target-names">Name</a> | required |  |
| <a id="pip_hub_repository_bzlmod-repo_mapping"></a>repo_mapping |  A dictionary from local repository name to global repository name. This allows controls over workspace dependency resolution for dependencies of this repository.&lt;p&gt;For example, an entry <code>"@foo": "@bar"</code> declares that, for any time this repository depends on <code>@foo</code> (such as a dependency on <code>@foo//some:target</code>, it should actually resolve that dependency within globally-declared <code>@bar</code> (<code>@bar//some:target</code>).   | <a href="https://bazel.build/rules/lib/dict">Dictionary: String -> String</a> | required |  |
| <a id="pip_hub_repository_bzlmod-repo_name"></a>repo_name |  The apparent name of the repo. This is needed because in bzlmod, the name attribute becomes the canonical name.   | String | required |  |
| <a id="pip_hub_repository_bzlmod-whl_library_alias_names"></a>whl_library_alias_names |  The list of whl alias that we use to build aliases and the whl names   | List of strings | required |  |


<a id="pip_repository"></a>

## pip_repository

<pre>
pip_repository(<a href="#pip_repository-name">name</a>, <a href="#pip_repository-annotations">annotations</a>, <a href="#pip_repository-download_only">download_only</a>, <a href="#pip_repository-enable_implicit_namespace_pkgs">enable_implicit_namespace_pkgs</a>, <a href="#pip_repository-environment">environment</a>,
               <a href="#pip_repository-extra_pip_args">extra_pip_args</a>, <a href="#pip_repository-incompatible_generate_aliases">incompatible_generate_aliases</a>, <a href="#pip_repository-isolated">isolated</a>, <a href="#pip_repository-pip_data_exclude">pip_data_exclude</a>,
               <a href="#pip_repository-python_interpreter">python_interpreter</a>, <a href="#pip_repository-python_interpreter_target">python_interpreter_target</a>, <a href="#pip_repository-quiet">quiet</a>, <a href="#pip_repository-repo_mapping">repo_mapping</a>, <a href="#pip_repository-repo_prefix">repo_prefix</a>,
               <a href="#pip_repository-requirements_darwin">requirements_darwin</a>, <a href="#pip_repository-requirements_linux">requirements_linux</a>, <a href="#pip_repository-requirements_lock">requirements_lock</a>, <a href="#pip_repository-requirements_windows">requirements_windows</a>,
               <a href="#pip_repository-timeout">timeout</a>)
</pre>

A rule for importing `requirements.txt` dependencies into Bazel.

This rule imports a `requirements.txt` file and generates a new
`requirements.bzl` file.  This is used via the `WORKSPACE` pattern:

```python
pip_repository(
    name = "foo",
    requirements = ":requirements.txt",
)
```

You can then reference imported dependencies from your `BUILD` file with:

```python
load("@foo//:requirements.bzl", "requirement")
py_library(
    name = "bar",
    ...
    deps = [
       "//my/other:dep",
       requirement("requests"),
       requirement("numpy"),
    ],
)
```

Or alternatively:
```python
load("@foo//:requirements.bzl", "all_requirements")
py_binary(
    name = "baz",
    ...
    deps = [
       ":foo",
    ] + all_requirements,
)
```


**ATTRIBUTES**


| Name  | Description | Type | Mandatory | Default |
| :------------- | :------------- | :------------- | :------------- | :------------- |
| <a id="pip_repository-name"></a>name |  A unique name for this repository.   | <a href="https://bazel.build/concepts/labels#target-names">Name</a> | required |  |
| <a id="pip_repository-annotations"></a>annotations |  Optional annotations to apply to packages   | <a href="https://bazel.build/rules/lib/dict">Dictionary: String -> String</a> | optional | <code>{}</code> |
| <a id="pip_repository-download_only"></a>download_only |  Whether to use "pip download" instead of "pip wheel". Disables building wheels from source, but allows use of --platform, --python-version, --implementation, and --abi in --extra_pip_args to download wheels for a different platform from the host platform.   | Boolean | optional | <code>False</code> |
| <a id="pip_repository-enable_implicit_namespace_pkgs"></a>enable_implicit_namespace_pkgs |  If true, disables conversion of native namespace packages into pkg-util style namespace packages. When set all py_binary and py_test targets must specify either <code>legacy_create_init=False</code> or the global Bazel option <code>--incompatible_default_to_explicit_init_py</code> to prevent <code>__init__.py</code> being automatically generated in every directory.<br><br>This option is required to support some packages which cannot handle the conversion to pkg-util style.   | Boolean | optional | <code>False</code> |
| <a id="pip_repository-environment"></a>environment |  Environment variables to set in the pip subprocess. Can be used to set common variables such as <code>http_proxy</code>, <code>https_proxy</code> and <code>no_proxy</code> Note that pip is run with "--isolated" on the CLI so <code>PIP_&lt;VAR&gt;_&lt;NAME&gt;</code> style env vars are ignored, but env vars that control requests and urllib3 can be passed.   | <a href="https://bazel.build/rules/lib/dict">Dictionary: String -> String</a> | optional | <code>{}</code> |
| <a id="pip_repository-extra_pip_args"></a>extra_pip_args |  Extra arguments to pass on to pip. Must not contain spaces.   | List of strings | optional | <code>[]</code> |
| <a id="pip_repository-incompatible_generate_aliases"></a>incompatible_generate_aliases |  Allow generating aliases '@pip//&lt;pkg&gt;' -&gt; '@pip_&lt;pkg&gt;//:pkg'.   | Boolean | optional | <code>False</code> |
| <a id="pip_repository-isolated"></a>isolated |  Whether or not to pass the [--isolated](https://pip.pypa.io/en/stable/cli/pip/#cmdoption-isolated) flag to the underlying pip command. Alternatively, the <code>RULES_PYTHON_PIP_ISOLATED</code> environment variable can be used to control this flag.   | Boolean | optional | <code>True</code> |
| <a id="pip_repository-pip_data_exclude"></a>pip_data_exclude |  Additional data exclusion parameters to add to the pip packages BUILD file.   | List of strings | optional | <code>[]</code> |
| <a id="pip_repository-python_interpreter"></a>python_interpreter |  The python interpreter to use. This can either be an absolute path or the name of a binary found on the host's <code>PATH</code> environment variable. If no value is set <code>python3</code> is defaulted for Unix systems and <code>python.exe</code> for Windows.   | String | optional | <code>""</code> |
| <a id="pip_repository-python_interpreter_target"></a>python_interpreter_target |  If you are using a custom python interpreter built by another repository rule, use this attribute to specify its BUILD target. This allows pip_repository to invoke pip using the same interpreter as your toolchain. If set, takes precedence over python_interpreter. An example value: "@python3_x86_64-unknown-linux-gnu//:python".   | <a href="https://bazel.build/concepts/labels">Label</a> | optional | <code>None</code> |
| <a id="pip_repository-quiet"></a>quiet |  If True, suppress printing stdout and stderr output to the terminal.   | Boolean | optional | <code>True</code> |
| <a id="pip_repository-repo_mapping"></a>repo_mapping |  A dictionary from local repository name to global repository name. This allows controls over workspace dependency resolution for dependencies of this repository.&lt;p&gt;For example, an entry <code>"@foo": "@bar"</code> declares that, for any time this repository depends on <code>@foo</code> (such as a dependency on <code>@foo//some:target</code>, it should actually resolve that dependency within globally-declared <code>@bar</code> (<code>@bar//some:target</code>).   | <a href="https://bazel.build/rules/lib/dict">Dictionary: String -> String</a> | required |  |
| <a id="pip_repository-repo_prefix"></a>repo_prefix |  Prefix for the generated packages will be of the form <code>@&lt;prefix&gt;&lt;sanitized-package-name&gt;//...</code>   | String | optional | <code>""</code> |
| <a id="pip_repository-requirements_darwin"></a>requirements_darwin |  Override the requirements_lock attribute when the host platform is Mac OS   | <a href="https://bazel.build/concepts/labels">Label</a> | optional | <code>None</code> |
| <a id="pip_repository-requirements_linux"></a>requirements_linux |  Override the requirements_lock attribute when the host platform is Linux   | <a href="https://bazel.build/concepts/labels">Label</a> | optional | <code>None</code> |
| <a id="pip_repository-requirements_lock"></a>requirements_lock |  A fully resolved 'requirements.txt' pip requirement file containing the transitive set of your dependencies. If this file is passed instead of 'requirements' no resolve will take place and pip_repository will create individual repositories for each of your dependencies so that wheels are fetched/built only for the targets specified by 'build/run/test'.   | <a href="https://bazel.build/concepts/labels">Label</a> | optional | <code>None</code> |
| <a id="pip_repository-requirements_windows"></a>requirements_windows |  Override the requirements_lock attribute when the host platform is Windows   | <a href="https://bazel.build/concepts/labels">Label</a> | optional | <code>None</code> |
| <a id="pip_repository-timeout"></a>timeout |  Timeout (in seconds) on the rule's execution duration.   | Integer | optional | <code>600</code> |


<a id="pip_repository_bzlmod"></a>

## pip_repository_bzlmod

<pre>
pip_repository_bzlmod(<a href="#pip_repository_bzlmod-name">name</a>, <a href="#pip_repository_bzlmod-repo_mapping">repo_mapping</a>, <a href="#pip_repository_bzlmod-repo_name">repo_name</a>, <a href="#pip_repository_bzlmod-requirements_darwin">requirements_darwin</a>, <a href="#pip_repository_bzlmod-requirements_linux">requirements_linux</a>,
                      <a href="#pip_repository_bzlmod-requirements_lock">requirements_lock</a>, <a href="#pip_repository_bzlmod-requirements_windows">requirements_windows</a>)
</pre>

A rule for bzlmod pip_repository creation. Intended for private use only.

**ATTRIBUTES**


| Name  | Description | Type | Mandatory | Default |
| :------------- | :------------- | :------------- | :------------- | :------------- |
| <a id="pip_repository_bzlmod-name"></a>name |  A unique name for this repository.   | <a href="https://bazel.build/concepts/labels#target-names">Name</a> | required |  |
| <a id="pip_repository_bzlmod-repo_mapping"></a>repo_mapping |  A dictionary from local repository name to global repository name. This allows controls over workspace dependency resolution for dependencies of this repository.&lt;p&gt;For example, an entry <code>"@foo": "@bar"</code> declares that, for any time this repository depends on <code>@foo</code> (such as a dependency on <code>@foo//some:target</code>, it should actually resolve that dependency within globally-declared <code>@bar</code> (<code>@bar//some:target</code>).   | <a href="https://bazel.build/rules/lib/dict">Dictionary: String -> String</a> | required |  |
| <a id="pip_repository_bzlmod-repo_name"></a>repo_name |  The apparent name of the repo. This is needed because in bzlmod, the name attribute becomes the canonical name   | String | required |  |
| <a id="pip_repository_bzlmod-requirements_darwin"></a>requirements_darwin |  Override the requirements_lock attribute when the host platform is Mac OS   | <a href="https://bazel.build/concepts/labels">Label</a> | optional | <code>None</code> |
| <a id="pip_repository_bzlmod-requirements_linux"></a>requirements_linux |  Override the requirements_lock attribute when the host platform is Linux   | <a href="https://bazel.build/concepts/labels">Label</a> | optional | <code>None</code> |
| <a id="pip_repository_bzlmod-requirements_lock"></a>requirements_lock |  A fully resolved 'requirements.txt' pip requirement file containing the transitive set of your dependencies. If this file is passed instead of 'requirements' no resolve will take place and pip_repository will create individual repositories for each of your dependencies so that wheels are fetched/built only for the targets specified by 'build/run/test'.   | <a href="https://bazel.build/concepts/labels">Label</a> | optional | <code>None</code> |
| <a id="pip_repository_bzlmod-requirements_windows"></a>requirements_windows |  Override the requirements_lock attribute when the host platform is Windows   | <a href="https://bazel.build/concepts/labels">Label</a> | optional | <code>None</code> |


<a id="whl_library"></a>

## whl_library

<pre>
whl_library(<a href="#whl_library-name">name</a>, <a href="#whl_library-annotation">annotation</a>, <a href="#whl_library-download_only">download_only</a>, <a href="#whl_library-enable_implicit_namespace_pkgs">enable_implicit_namespace_pkgs</a>, <a href="#whl_library-environment">environment</a>,
            <a href="#whl_library-extra_pip_args">extra_pip_args</a>, <a href="#whl_library-isolated">isolated</a>, <a href="#whl_library-pip_data_exclude">pip_data_exclude</a>, <a href="#whl_library-python_interpreter">python_interpreter</a>, <a href="#whl_library-python_interpreter_target">python_interpreter_target</a>,
            <a href="#whl_library-quiet">quiet</a>, <a href="#whl_library-repo">repo</a>, <a href="#whl_library-repo_mapping">repo_mapping</a>, <a href="#whl_library-repo_prefix">repo_prefix</a>, <a href="#whl_library-requirement">requirement</a>, <a href="#whl_library-timeout">timeout</a>)
</pre>


Download and extracts a single wheel based into a bazel repo based on the requirement string passed in.
Instantiated from pip_repository and inherits config options from there.

**ATTRIBUTES**


| Name  | Description | Type | Mandatory | Default |
| :------------- | :------------- | :------------- | :------------- | :------------- |
| <a id="whl_library-name"></a>name |  A unique name for this repository.   | <a href="https://bazel.build/concepts/labels#target-names">Name</a> | required |  |
| <a id="whl_library-annotation"></a>annotation |  Optional json encoded file containing annotation to apply to the extracted wheel. See <code>package_annotation</code>   | <a href="https://bazel.build/concepts/labels">Label</a> | optional | <code>None</code> |
| <a id="whl_library-download_only"></a>download_only |  Whether to use "pip download" instead of "pip wheel". Disables building wheels from source, but allows use of --platform, --python-version, --implementation, and --abi in --extra_pip_args to download wheels for a different platform from the host platform.   | Boolean | optional | <code>False</code> |
| <a id="whl_library-enable_implicit_namespace_pkgs"></a>enable_implicit_namespace_pkgs |  If true, disables conversion of native namespace packages into pkg-util style namespace packages. When set all py_binary and py_test targets must specify either <code>legacy_create_init=False</code> or the global Bazel option <code>--incompatible_default_to_explicit_init_py</code> to prevent <code>__init__.py</code> being automatically generated in every directory.<br><br>This option is required to support some packages which cannot handle the conversion to pkg-util style.   | Boolean | optional | <code>False</code> |
| <a id="whl_library-environment"></a>environment |  Environment variables to set in the pip subprocess. Can be used to set common variables such as <code>http_proxy</code>, <code>https_proxy</code> and <code>no_proxy</code> Note that pip is run with "--isolated" on the CLI so <code>PIP_&lt;VAR&gt;_&lt;NAME&gt;</code> style env vars are ignored, but env vars that control requests and urllib3 can be passed.   | <a href="https://bazel.build/rules/lib/dict">Dictionary: String -> String</a> | optional | <code>{}</code> |
| <a id="whl_library-extra_pip_args"></a>extra_pip_args |  Extra arguments to pass on to pip. Must not contain spaces.   | List of strings | optional | <code>[]</code> |
| <a id="whl_library-isolated"></a>isolated |  Whether or not to pass the [--isolated](https://pip.pypa.io/en/stable/cli/pip/#cmdoption-isolated) flag to the underlying pip command. Alternatively, the <code>RULES_PYTHON_PIP_ISOLATED</code> environment variable can be used to control this flag.   | Boolean | optional | <code>True</code> |
| <a id="whl_library-pip_data_exclude"></a>pip_data_exclude |  Additional data exclusion parameters to add to the pip packages BUILD file.   | List of strings | optional | <code>[]</code> |
| <a id="whl_library-python_interpreter"></a>python_interpreter |  The python interpreter to use. This can either be an absolute path or the name of a binary found on the host's <code>PATH</code> environment variable. If no value is set <code>python3</code> is defaulted for Unix systems and <code>python.exe</code> for Windows.   | String | optional | <code>""</code> |
| <a id="whl_library-python_interpreter_target"></a>python_interpreter_target |  If you are using a custom python interpreter built by another repository rule, use this attribute to specify its BUILD target. This allows pip_repository to invoke pip using the same interpreter as your toolchain. If set, takes precedence over python_interpreter. An example value: "@python3_x86_64-unknown-linux-gnu//:python".   | <a href="https://bazel.build/concepts/labels">Label</a> | optional | <code>None</code> |
| <a id="whl_library-quiet"></a>quiet |  If True, suppress printing stdout and stderr output to the terminal.   | Boolean | optional | <code>True</code> |
| <a id="whl_library-repo"></a>repo |  Pointer to parent repo name. Used to make these rules rerun if the parent repo changes.   | String | required |  |
| <a id="whl_library-repo_mapping"></a>repo_mapping |  A dictionary from local repository name to global repository name. This allows controls over workspace dependency resolution for dependencies of this repository.&lt;p&gt;For example, an entry <code>"@foo": "@bar"</code> declares that, for any time this repository depends on <code>@foo</code> (such as a dependency on <code>@foo//some:target</code>, it should actually resolve that dependency within globally-declared <code>@bar</code> (<code>@bar//some:target</code>).   | <a href="https://bazel.build/rules/lib/dict">Dictionary: String -> String</a> | required |  |
| <a id="whl_library-repo_prefix"></a>repo_prefix |  Prefix for the generated packages will be of the form <code>@&lt;prefix&gt;&lt;sanitized-package-name&gt;//...</code>   | String | optional | <code>""</code> |
| <a id="whl_library-requirement"></a>requirement |  Python requirement string describing the package to make available   | String | required |  |
| <a id="whl_library-timeout"></a>timeout |  Timeout (in seconds) on the rule's execution duration.   | Integer | optional | <code>600</code> |


<a id="locked_requirements_label"></a>

## locked_requirements_label

<pre>
locked_requirements_label(<a href="#locked_requirements_label-ctx">ctx</a>, <a href="#locked_requirements_label-attr">attr</a>)
</pre>

Get the preferred label for a locked requirements file based on platform.

**PARAMETERS**


| Name  | Description | Default Value |
| :------------- | :------------- | :------------- |
| <a id="locked_requirements_label-ctx"></a>ctx |  repository or module context   |  none |
| <a id="locked_requirements_label-attr"></a>attr |  attributes for the repo rule or tag extension   |  none |

**RETURNS**

Label


<a id="package_annotation"></a>

## package_annotation

<pre>
package_annotation(<a href="#package_annotation-additive_build_content">additive_build_content</a>, <a href="#package_annotation-copy_files">copy_files</a>, <a href="#package_annotation-copy_executables">copy_executables</a>, <a href="#package_annotation-data">data</a>, <a href="#package_annotation-data_exclude_glob">data_exclude_glob</a>,
<<<<<<< HEAD
                   <a href="#package_annotation-srcs_exclude_glob">srcs_exclude_glob</a>, <a href="#package_annotation-exclude-deps">excluded_deps</a>)
=======
                   <a href="#package_annotation-srcs_exclude_glob">srcs_exclude_glob</a>, <a href="#package_annotation-excluded_deps">excluded_deps</a>)
>>>>>>> 25d38a96
</pre>

Annotations to apply to the BUILD file content from package generated from a `pip_repository` rule.

[cf]: https://github.com/bazelbuild/bazel-skylib/blob/main/docs/copy_file_doc.md


**PARAMETERS**


| Name  | Description | Default Value |
| :------------- | :------------- | :------------- |
| <a id="package_annotation-additive_build_content"></a>additive_build_content |  Raw text to add to the generated <code>BUILD</code> file of a package.   |  <code>None</code> |
| <a id="package_annotation-copy_files"></a>copy_files |  A mapping of <code>src</code> and <code>out</code> files for [@bazel_skylib//rules:copy_file.bzl][cf]   |  <code>{}</code> |
| <a id="package_annotation-copy_executables"></a>copy_executables |  A mapping of <code>src</code> and <code>out</code> files for [@bazel_skylib//rules:copy_file.bzl][cf]. Targets generated here will also be flagged as executable.   |  <code>{}</code> |
| <a id="package_annotation-data"></a>data |  A list of labels to add as <code>data</code> dependencies to the generated <code>py_library</code> target.   |  <code>[]</code> |
| <a id="package_annotation-data_exclude_glob"></a>data_exclude_glob |  A list of exclude glob patterns to add as <code>data</code> to the generated <code>py_library</code> target.   |  <code>[]</code> |
| <a id="package_annotation-srcs_exclude_glob"></a>srcs_exclude_glob |  A list of labels to add as <code>srcs</code> to the generated <code>py_library</code> target.   |  <code>[]</code> |
<<<<<<< HEAD
| <a id="package_annotation-excluded_deps"></a>excluded_deps                   | A list of labels to add as <code>excluded_deps</code> to the generated <code>py_library</code> target.                                                              |  <code>[]</code> |
=======
| <a id="package_annotation-excluded_deps"></a>excluded_deps |  <p align="center"> - </p>   |  <code>[]</code> |
>>>>>>> 25d38a96

**RETURNS**

str: A json encoded string of the provided content.


<a id="use_isolated"></a>

## use_isolated

<pre>
use_isolated(<a href="#use_isolated-ctx">ctx</a>, <a href="#use_isolated-attr">attr</a>)
</pre>

Determine whether or not to pass the pip `--isolated` flag to the pip invocation.

**PARAMETERS**


| Name  | Description | Default Value |
| :------------- | :------------- | :------------- |
| <a id="use_isolated-ctx"></a>ctx |  repository or module context   |  none |
| <a id="use_isolated-attr"></a>attr |  attributes for the repo rule or tag extension   |  none |

**RETURNS**

True if --isolated should be passed

<|MERGE_RESOLUTION|>--- conflicted
+++ resolved
@@ -192,11 +192,7 @@
 
 <pre>
 package_annotation(<a href="#package_annotation-additive_build_content">additive_build_content</a>, <a href="#package_annotation-copy_files">copy_files</a>, <a href="#package_annotation-copy_executables">copy_executables</a>, <a href="#package_annotation-data">data</a>, <a href="#package_annotation-data_exclude_glob">data_exclude_glob</a>,
-<<<<<<< HEAD
-                   <a href="#package_annotation-srcs_exclude_glob">srcs_exclude_glob</a>, <a href="#package_annotation-exclude-deps">excluded_deps</a>)
-=======
                    <a href="#package_annotation-srcs_exclude_glob">srcs_exclude_glob</a>, <a href="#package_annotation-excluded_deps">excluded_deps</a>)
->>>>>>> 25d38a96
 </pre>
 
 Annotations to apply to the BUILD file content from package generated from a `pip_repository` rule.
@@ -215,11 +211,7 @@
 | <a id="package_annotation-data"></a>data |  A list of labels to add as <code>data</code> dependencies to the generated <code>py_library</code> target.   |  <code>[]</code> |
 | <a id="package_annotation-data_exclude_glob"></a>data_exclude_glob |  A list of exclude glob patterns to add as <code>data</code> to the generated <code>py_library</code> target.   |  <code>[]</code> |
 | <a id="package_annotation-srcs_exclude_glob"></a>srcs_exclude_glob |  A list of labels to add as <code>srcs</code> to the generated <code>py_library</code> target.   |  <code>[]</code> |
-<<<<<<< HEAD
-| <a id="package_annotation-excluded_deps"></a>excluded_deps                   | A list of labels to add as <code>excluded_deps</code> to the generated <code>py_library</code> target.                                                              |  <code>[]</code> |
-=======
 | <a id="package_annotation-excluded_deps"></a>excluded_deps |  <p align="center"> - </p>   |  <code>[]</code> |
->>>>>>> 25d38a96
 
 **RETURNS**
 
